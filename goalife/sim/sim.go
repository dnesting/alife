--- conflicted
+++ resolved
@@ -105,15 +105,8 @@
 		s.mu.Lock()
 		defer s.mu.Unlock()
 		s.running = true
-<<<<<<< HEAD
-	}()
-	s.World.EachLocation(func(x, y int, o world.Occupant) {
-		if st, ok := o.(Runnable); ok {
-			s.Start(st)
-=======
 		for _, r := range s.pending {
 			s.startRunning(r)
->>>>>>> 47545d03
 		}
 		s.pending = nil
 	}()
