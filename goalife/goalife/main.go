--- conflicted
+++ resolved
@@ -142,11 +142,7 @@
 	s.BodyEnergy = 1000
 	s.SenseDistance = 10
 	if tracing {
-<<<<<<< HEAD
-		s.Tracer = os.Stdout
-=======
 		// s.Tracer = os.Stdout
->>>>>>> 394563b1
 		w.Tracer = os.Stdout
 	}
 
