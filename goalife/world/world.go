// Package world defines the world within which organisms and other occupants will exist.
package world

// See comments in entity.go for rules around holding mutexes to avoid deadlock.

import "fmt"
import "io"
import "math/rand"
import "sync"

// World is a place within which occupants can exist.  It contains various functions for
// retrieving and manipulating items by their (x, y) coordinates.  It is implemented as
// a toroidal 2D grid.
type World struct {
	mu       sync.RWMutex
	Grid     Grid
	EmptyFn  func(o interface{}) bool
	UpdateFn func(w *World)
	Tracer   io.Writer
}

func (w *World) get(x, y int) *Entity {
	var e *Entity
	o := w.Grid.Get(x, y)
	if o != nil {
		e = o.(*Entity)
	}
	return e
}

type worldly interface {
	UseWorld(w *World)
}

func (w *World) GobEncode() ([]byte, error) {
	w.mu.RLock()
	defer w.mu.RUnlock()
	return w.Grid.GobEncode()
}

func (w *World) GobDecode(stream []byte) error {
	if err := w.Grid.GobDecode(stream); err != nil {
		return err
	}
	w.Grid.Each(func(x, y int, v interface{}) {
		if o, ok := v.(worldly); ok {
			o.UseWorld(w)
		}
	})
	return nil
}

func (w *World) Wrap(x, y int) (int, int) {
	return w.Grid.Wrap(x, y)
}

func (w *World) isEmpty(o *Entity) (ok bool) {
	defer func() { w.T(w, "isEmpty(%v) = %v", o, ok) }()
	if o == nil {
		w.T(w, "returning true because o == nil")
		return true
	}
	if w.EmptyFn == nil {
		w.T(w, "returning false because w.EmptyFn == nil")
		return false
	}
	w.T(w, "returning whatever EmptyFn returns")
	return w.EmptyFn(o.Value())
}

func (w *World) Width() int {
	return w.Grid.Width()
}

func (w *World) Height() int {
	return w.Grid.Height()
}

func (w *World) notifyUpdate() {
	if w.UpdateFn != nil {
		w.UpdateFn(w)
	}
}

func (w *World) validateCoords(x, y int) {
	if x >= w.Width() || y >= w.Height() || x < 0 || y < 0 {
		panic(fmt.Sprintf("(%d, %d) outside of world bounds (%d, %d)", x, y, w.Width(), w.Height()))
	}
}

func (w *World) createEntity(x, y int, value interface{}) *Entity {
	w.validateCoords(x, y)
	return &Entity{
		w: w,
		X: x,
		Y: y,
		v: value,
	}
}

func (w *World) putLocked(x, y int, value interface{}) (e *Entity) {
	defer func() { w.T(w, "putLocked(%d,%d, %v) = %v", x, y, value, e) }()
	e = w.createEntity(x, y, value)
	w.Grid.Put(x, y, e)
	return e
}

// at returns the occupant at the given (x, y) coordinate.  Concurrent
// execution may mean that the occupant has moved by the time its value
// has been returned.
func (w *World) At(x, y int) Locator {
	w.mu.RLock()
	defer w.mu.RUnlock()
	return w.get(x, y)
}

func (w *World) removeLocked(x, y int) (orig interface{}) {
	defer func() { w.T(w, "removeLocked(%d,%d) = %v", x, y, orig) }()
	return w.Grid.Put(x, y, nil).(*Entity).Value()
}

func (w *World) putEntityIfEmpty(x, y int, e *Entity) (ok bool) {
	defer func() { w.T(w, "putEntityIfEmpty(%d,%d, %v) = %v", x, y, e, ok) }()

	dest := w.get(x, y)
	if !w.isEmpty(dest) {
		w.T(w, "isEmpty(%v) at %d,%d is false", dest, x, y)
		return false
	}
	dest.invalidate()
	w.Grid.Put(x, y, e)
	e.X = x
	e.Y = y
	return true
}

func (w *World) PutIfEmpty(x, y int, n interface{}) (loc Locator) {
	defer w.notifyUpdate()
	defer func() { w.T(w, "PutIfEmpty(%d,%d, %v) = %v", x, y, n, loc) }()
	w.mu.Lock()
	defer w.mu.Unlock()

	return w.putIfEmptyLocked(x, y, n)
}

func (w *World) putIfEmptyLocked(x, y int, n interface{}) (loc Locator) {
	defer func() { w.T(w, "PutIfEmpty(%d,%d, %v) = %v", x, y, n, loc) }()
	e := w.createEntity(x, y, n)
	if w.putEntityIfEmpty(x, y, e) {
		return e
	}
	return nil
}

func (w *World) moveIfEmptyLocked(e *Entity, x, y int) (ok bool) {
	defer func() { w.T(w, "moveIfEmptyLocked(%v, %d,%d) = %v", e, x, y, ok) }()
	ox, oy := e.X, e.Y
	if w.putEntityIfEmpty(x, y, e) {
		w.Grid.Put(ox, oy, nil)
		return true
	}
	return false
}

// PlaceRandomly places an occupant in a random location, and returns
// the (x, y) coordinates where it was placed.  The occupant will not
// be placed in a cell that's already occupied, unless the existing
// occupant is considered "empty" by the ConsiderEmpty callback.
func (w *World) PlaceRandomly(o interface{}) (loc Locator) {
	defer func() { w.T(w, "PlaceRandomly(%v) = %v", o, loc) }()
	for {
		x, y := rand.Intn(w.Width()), rand.Intn(w.Height())
		if loc := w.PutIfEmpty(x, y, o); loc != nil {
			w.T(o, "w.PlaceRandomly = %v", loc)
			return loc
		}
	}
}

// Copy returns a shallow copy of the world.
func (w *World) Copy() *World {
	w.mu.RLock()
	defer w.mu.RUnlock()

	return &World{
		Grid:    *w.Grid.Copy(),
		EmptyFn: w.EmptyFn,
	}
}

<<<<<<< HEAD
// EachLocation runs the given fn on each occupant in the world.
func (w *World) EachLocation(fn func(x, y int, o Occupant)) {
	c := w.Copy()
	for y := 0; y < w.Height; y++ {
		for x := 0; x < w.Width; x++ {
			i := w.offset(x, y)
			o := c.data[i]
			if o != nil {
				fn(x, y, o)
			}
		}
	}
=======
// Each runs the given fn on each occupant in the world.
func (w *World) Each(fn func(loc Locator)) {
	w.mu.RLock()
	c := w.Grid.Copy()
	w.mu.RUnlock()

	c.Each(func(x, y int, o interface{}) {
		fn(o.(Locator))
	})
>>>>>>> 47545d03
}

func (w *World) EachLocation(fn func(x, y int, o interface{})) {
	w.mu.RLock()
	c := w.Grid.Copy()
	w.mu.RUnlock()

	c.Each(func(x, y int, o interface{}) {
		fn(x, y, o.(Locator).Value())
	})
}

func (w *World) String() string {
	return fmt.Sprintf("[world %v]", &w.Grid)
}

func (s *World) T(e interface{}, msg string, args ...interface{}) {
	if s.Tracer != nil {
		a := []interface{}{e}
		a = append(a, args...)
		fmt.Fprintf(s.Tracer, fmt.Sprintf("%%v: %s\n", msg), a...)
	}
}

// New creates a World with the given dimensions.
func New(w, h int) *World {
	return &World{
		Grid: *NewGrid(w, h),
	}
}<|MERGE_RESOLUTION|>--- conflicted
+++ resolved
@@ -188,20 +188,6 @@
 	}
 }
 
-<<<<<<< HEAD
-// EachLocation runs the given fn on each occupant in the world.
-func (w *World) EachLocation(fn func(x, y int, o Occupant)) {
-	c := w.Copy()
-	for y := 0; y < w.Height; y++ {
-		for x := 0; x < w.Width; x++ {
-			i := w.offset(x, y)
-			o := c.data[i]
-			if o != nil {
-				fn(x, y, o)
-			}
-		}
-	}
-=======
 // Each runs the given fn on each occupant in the world.
 func (w *World) Each(fn func(loc Locator)) {
 	w.mu.RLock()
@@ -211,7 +197,6 @@
 	c.Each(func(x, y int, o interface{}) {
 		fn(o.(Locator))
 	})
->>>>>>> 47545d03
 }
 
 func (w *World) EachLocation(fn func(x, y int, o interface{})) {
