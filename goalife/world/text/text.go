--- conflicted
+++ resolved
@@ -81,11 +81,7 @@
 	var points []point
 	m := make(map[point]rune)
 
-<<<<<<< HEAD
-	w.EachLocation(func(x, y int, o world.Occupant) {
-=======
 	w.EachLocation(func(x, y int, o interface{}) {
->>>>>>> 47545d03
 		p := point{x, y}
 		m[p] = OccupantAsRune(o)
 		points = append(points, p)
